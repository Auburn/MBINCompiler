--- conflicted
+++ resolved
@@ -1,400 +1,394 @@
-﻿using System;
-using System.Linq;
-using System.Collections;
-using System.IO;
-using System.Text;
-using System.Collections.Generic;
-using System.Reflection;
-
-using MBINCompiler.Models.Structs;
-
-namespace MBINCompiler.Models
-{
-    public class NMSTemplate
-    {
-        private static readonly Dictionary<string, Type> NMSTemplateMap = Assembly.GetExecutingAssembly()
-                .GetTypes()
-                .Where(t => t.BaseType == typeof(NMSTemplate))
-                .ToDictionary(t => t.Name);
-
-        public static NMSTemplate TemplateFromName(string templateName)
-        {
-            Type type;
-            if (!NMSTemplateMap.TryGetValue(templateName, out type))
-            {
-                return null; // Template type doesn't exist
-            }
-
-            return Activator.CreateInstance(type) as NMSTemplate;
-        }
-
-        public static NMSTemplate DeserializeBinaryTemplate(BinaryReader reader, string templateName)
-        {
-            if (templateName.StartsWith("c") && templateName.Length > 1)
-                templateName = templateName.Substring(1);
-
-            NMSTemplate obj = TemplateFromName(templateName);
-
-            if (obj == null)
-                return null;
-
-            long templatePosition = reader.BaseStream.Position;
-            System.Diagnostics.Debug.Print(templateName + " position: " + templatePosition.ToString("X"));
-
-            if (templateName == "VariableSizeString")
-            {
-                long stringPos = reader.ReadInt64();
-                int stringLength = reader.ReadInt32();
-                int unkC = reader.ReadInt32();
-                reader.BaseStream.Position = templatePosition + stringPos;
-                ((VariableSizeString)obj).Value = reader.ReadString(Encoding.UTF8, stringLength);
-                reader.BaseStream.Position = templatePosition + 0x10;
-                return obj;
-            }
-
-            var type = obj.GetType();
-            var fields = type.GetFields();
-            foreach (var field in fields)
-            {
-                var fieldAddr = reader.BaseStream.Position - templatePosition;
-                var fieldName = field.Name;
-                var fieldType = field.FieldType.Name;
-                switch (fieldType)
-                {
-                    case "String":
-                    case "Byte[]":
-                        int size = 0;
-                        foreach (var attr in field.CustomAttributes)
-                        {
-                            if (attr.AttributeType.Name != "MarshalAsAttribute")
-                                continue;
-                            foreach (var named in attr.NamedArguments)
-                            {
-                                if (named.MemberName != "SizeConst")
-                                    continue;
-                                size = (int)named.TypedValue.Value;
-                            }
-                        }
-
-                        if (fieldType == "String")
-                        {
-                            // reader.Align(0x4, templatePosition);
-                            var str = reader.ReadString(Encoding.UTF8, size, true);
-                            field.SetValue(obj, str);
-                        }
-                        else
-                        {
-                            var str = reader.ReadBytes(size);
-                            field.SetValue(obj, str);
-                        }
-                        break;
-                    case "Single":
-                        reader.Align(4, 0);
-                        field.SetValue(obj, reader.ReadSingle());
-                        break;
-                    case "Boolean":
-                        field.SetValue(obj, reader.ReadByte() != 0);
-                        break;
-                    case "Int16":
-                        reader.Align(2, 0);
-                        field.SetValue(obj, reader.ReadInt16());
-                        break;
-                    case "Int32":
-                        reader.Align(4, 0);
-                        field.SetValue(obj, reader.ReadInt32());
-                        break;
-                    case "Int64":
-                        reader.Align(8, 0);
-                        field.SetValue(obj, reader.ReadInt64());
-                        break;
-                    case "List`1":
-                        reader.Align(8, 0);
-                        if (field.FieldType.IsGenericType && field.FieldType.GetGenericTypeDefinition() == typeof(List<>))
-                        {
-                            Type itemType = field.FieldType.GetGenericArguments()[0]; // use this...
-                            if (itemType == typeof(NMSTemplate))
-                                field.SetValue(obj, DeserializeGenericList(reader, templatePosition));
-                            else
-                            {
-                                // todo: get rid of this nastiness
-                                MethodInfo method = typeof(NMSTemplate).GetMethod("DeserializeList", BindingFlags.Static | BindingFlags.Instance | BindingFlags.Public | BindingFlags.NonPublic)
-                                                             .MakeGenericMethod(new Type[] { itemType });
-                                var list = method.Invoke(null, new object[] { reader, templatePosition });
-                                field.SetValue(obj, list);
-                            }
-                        }
-
-                        break;
-                    case "NMSTemplate":
-                        reader.Align(8, 0);
-                        long offset = reader.BaseStream.Position + reader.ReadInt64();
-                        string name = reader.ReadString(Encoding.ASCII, 0x40, true);
-                        long cached = reader.BaseStream.Position;
-                        reader.BaseStream.Position = offset;
-                        NMSTemplate val = DeserializeBinaryTemplate(reader, name);
-                        if (val != null)
-                            field.SetValue(obj, val);
-                        reader.BaseStream.Position = cached;
-                        break;
-                    default:
-                        if (fieldType == "Colour") // unsure if this is needed?
-                            reader.Align(0x10, 0);
-                        // todo: align for VariableSizeString?
-
-                        var data = DeserializeBinaryTemplate(reader, fieldType);
-                        if (data != null)
-                            field.SetValue(obj, data);
-                        break;
-                }
-            }
-
-            return obj;
-        }
-
-        public static List<NMSTemplate> DeserializeGenericList(BinaryReader reader, long templateStartOffset)
-        {
-            long listPosition = reader.BaseStream.Position;
-            System.Diagnostics.Debug.WriteLine("DeserializeGenericList start 0x" + listPosition.ToString("X"));
-
-            long templateNamesOffset = reader.ReadInt64(); // TODO: USE THIS!
-            int numTemplates = reader.ReadInt32();
-            uint listMagic = reader.ReadUInt32();
-            if (listMagic != 0xAAAAAA01)
-                throw new Exception("Invalid generic list read, magic 0x" + listMagic.ToString("X") + " expected 0xAAAAAA01");
-
-            long listEndPosition = reader.BaseStream.Position;
-
-            reader.BaseStream.Position = listPosition + templateNamesOffset;
-            var list = new List<NMSTemplate>();
-            if (numTemplates > 0)
-            {
-                Dictionary<long, string> templates = new Dictionary<long, string>();
-                for (int i = 0; i < numTemplates; i++)
-                {
-                    long nameOffset = reader.BaseStream.Position;
-                    long templateOffset = reader.ReadInt64();
-                    var name = reader.ReadString(Encoding.UTF8, 0x40, true);
-                    if (templateOffset == 0)
-                        continue; // wtf? seen in METADATA\UI\HUD\WEAPONS\LASER.MBIN @ 0x2A8, numTemplates = 4 but only 1 is set?
-
-                    templates.Add(nameOffset + templateOffset, name);
-                }
-
-                long pos = reader.BaseStream.Position;
-
-                foreach (var templateInfo in templates)
-                {
-                    reader.BaseStream.Position = templateInfo.Key;
-                    var template = DeserializeBinaryTemplate(reader, templateInfo.Value);
-                    if (template == null)
-                        throw new Exception("Failed to deserialize template " + templateInfo.Value + "!");
-
-                    list.Add(template);
-                }
-            }
-
-            reader.BaseStream.Position = listEndPosition;
-            reader.Align(0x8, 0);
-
-            return list;
-        }
-
-        public static List<T> DeserializeList<T>(BinaryReader reader, long templateStartOffset)
-        {
-            long listPosition = reader.BaseStream.Position;
-            System.Diagnostics.Debug.WriteLine("DeserializeList start 0x" + listPosition.ToString("X"));
-
-            long listStartOffset = reader.ReadInt64(); // TODO: USE THIS!
-            int numEntries = reader.ReadInt32();
-            uint listMagic = reader.ReadUInt32();
-            if (listMagic != 0xAAAAAA01)
-                throw new Exception("Invalid list read, magic 0x" + listMagic.ToString("X") + " expected 0xAAAAAA01");
-
-            long listEndPosition = reader.BaseStream.Position;
-
-            reader.BaseStream.Position = listPosition + listStartOffset;
-            var list = new List<T>();
-            for (int i = 0; i < numEntries; i++)
-            {
-                var template = DeserializeBinaryTemplate(reader, typeof(T).Name);
-                if (template == null)
-                    throw new Exception("Failed to deserialize template " + typeof(T).Name + "!");
-
-                list.Add((T)(object)template);
-            }
-
-            reader.BaseStream.Position = listEndPosition;
-            reader.Align(0x8, 0);
-
-            return list;
-        }
-        
-        public EXmlData SerializeEXml()
-        {
-            Type type = GetType();
-            EXmlData xmlData = new EXmlData
-            {
-                Template = type.Name
-            };
-
-            foreach (var field in type.GetFields())
-            {
-                if (field.Name.StartsWith("Padding"))
-                    continue;
-                var fieldName = field.Name;
-                var fieldType = field.FieldType.Name;
-                
-                switch (fieldType)
-                {
-                    case "String":
-                    case "Single":
-                    case "Boolean":
-                    case "Int16":
-                    case "Int32":
-<<<<<<< HEAD
-                    case "Int64":
-                        var prop = (XmlElement)el.AppendChild(document.CreateElement("Property"));
-                        prop.SetAttribute("name", fieldName);
-=======
->>>>>>> 4b77a391
-                        var value = field.GetValue(this).ToString();
-                        var valuesMethod = type.GetMethod(field.Name + "Values"); // if we have an "xxxValues()" method in the struct, use that to get the value name
-                        if (valuesMethod != null)
-                        {
-                            string[] values = (string[])valuesMethod.Invoke(this, null);
-                            value = values[(int)field.GetValue(this)];
-                        }
-
-                        xmlData.Elements.Add(new EXmlProperty
-                        {
-                            Name = fieldName,
-                            Value = value
-                        });
-                        break;
-
-                    case "Byte[]":
-                        byte[] bytes = (byte[])field.GetValue(this);
-                        string base64Value = bytes == null ? null : Convert.ToBase64String(bytes);
-                        
-                        xmlData.Elements.Add(new EXmlProperty
-                        {
-                            Name = fieldName,
-                            Value = base64Value
-                        });
-                        break;
-                    case "List`1":
-                        EXmlProperty listProperty = new EXmlProperty
-                        {
-                            Name = fieldName
-                        };
-
-                        IList templates = (IList)field.GetValue(this);
-                        foreach (var template in templates.Cast<NMSTemplate>())
-                        {
-                            listProperty.Elements.Add(template.SerializeEXml());
-                        }
-
-                        xmlData.Elements.Add(listProperty);
-                        break;
-<<<<<<< HEAD
-                    case "NMSTemplate":
-                        var obj = field.GetValue(this);
-                        if (obj != null)
-                        {
-                          NMSTemplate template = (NMSTemplate)obj;
-                          var element = template.AppendToXml(el, document);
-                          element.SetAttribute("name", fieldName);
-                        }
-                        break;
-=======
->>>>>>> 4b77a391
-                    default:
-                        if (field.FieldType.BaseType.Name == "NMSTemplate")
-                        {
-                            NMSTemplate template = (NMSTemplate)field.GetValue(this);
-
-                            EXmlData templateXmlData = template.SerializeEXml();
-                            templateXmlData.Name = fieldName;
-
-                            xmlData.Elements.Add(templateXmlData);
-                        }
-
-                        break;
-                }
-            }
-
-            return xmlData;
-        }
-
-        public static NMSTemplate DeserializeEXml(EXmlData xmlData)
-        {
-            NMSTemplate template = TemplateFromName(xmlData.Template);
-            Type templateType = template.GetType();
-            foreach (var xmlProperty in xmlData.Elements.OfType<EXmlProperty>())
-            {
-                FieldInfo field = templateType.GetField(xmlProperty.Name);
-                Type fieldType = field.FieldType;
-                object fieldValue;
-                switch (fieldType.Name)
-                {
-                    case "String":
-                        fieldValue = xmlProperty.Value;
-                        break;
-                    case "Single":
-                        fieldValue = float.Parse(xmlProperty.Value);
-                        break;
-                    case "Boolean":
-                        fieldValue = bool.Parse(xmlProperty.Value);
-                        break;
-                    case "Int16":
-                        fieldValue = short.Parse(xmlProperty.Value);
-                        break;
-                    case "Int32":
-                        var valuesMethod = templateType.GetMethod(field.Name + "Values");
-                        if (valuesMethod != null)
-                        {
-                            string[] values = (string[])valuesMethod.Invoke(template, null);
-                            fieldValue = Array.FindIndex(values, v => v == xmlProperty.Value);
-                        }
-                        else
-                        {
-                            fieldValue = int.Parse(xmlProperty.Value);
-                        }
-                        break;
-                    case "Int64":
-                        fieldValue = long.Parse(xmlProperty.Value);
-                        break;
-                    case "Byte[]":
-                        fieldValue = xmlProperty.Value == null ? null : Convert.FromBase64String(xmlProperty.Value);
-                        break;
-                    case "List`1":
-                        Type elementType = fieldType.GetGenericArguments()[0];
-                        Type listType = typeof(List<>).MakeGenericType(elementType);
-                        IList list = (IList)Activator.CreateInstance(listType);
-                        foreach (EXmlData innerXmlData in xmlProperty.Elements.OfType<EXmlData>())
-                        {
-                            NMSTemplate element = DeserializeEXml(innerXmlData);
-                            list.Add(element);
-                        }
-
-                        fieldValue = list;
-                        break;
-                    default:
-                        fieldValue = fieldType.IsValueType ? Activator.CreateInstance(fieldType) : null;
-                        break;
-                }
-
-                field.SetValue(template, fieldValue);
-            }
-
-            foreach (EXmlData innerXmlData in xmlData.Elements.OfType<EXmlData>())
-            {
-                FieldInfo field = templateType.GetField(innerXmlData.Name);
-                NMSTemplate innerTemplate = DeserializeEXml(innerXmlData);
-                field.SetValue(template, innerTemplate);
-            }
-
-            return template;
-        }
-    }
-}+﻿using System;
+using System.Linq;
+using System.Collections;
+using System.IO;
+using System.Text;
+using System.Collections.Generic;
+using System.Reflection;
+
+using MBINCompiler.Models.Structs;
+
+namespace MBINCompiler.Models
+{
+    public class NMSTemplate
+    {
+        private static readonly Dictionary<string, Type> NMSTemplateMap = Assembly.GetExecutingAssembly()
+                .GetTypes()
+                .Where(t => t.BaseType == typeof(NMSTemplate))
+                .ToDictionary(t => t.Name);
+
+        public static NMSTemplate TemplateFromName(string templateName)
+        {
+            Type type;
+            if (!NMSTemplateMap.TryGetValue(templateName, out type))
+            {
+                return null; // Template type doesn't exist
+            }
+
+            return Activator.CreateInstance(type) as NMSTemplate;
+        }
+
+        public static NMSTemplate DeserializeBinaryTemplate(BinaryReader reader, string templateName)
+        {
+            if (templateName.StartsWith("c") && templateName.Length > 1)
+                templateName = templateName.Substring(1);
+
+            NMSTemplate obj = TemplateFromName(templateName);
+
+            if (obj == null)
+                return null;
+
+            long templatePosition = reader.BaseStream.Position;
+            System.Diagnostics.Debug.Print(templateName + " position: " + templatePosition.ToString("X"));
+
+            if (templateName == "VariableSizeString")
+            {
+                long stringPos = reader.ReadInt64();
+                int stringLength = reader.ReadInt32();
+                int unkC = reader.ReadInt32();
+                reader.BaseStream.Position = templatePosition + stringPos;
+                ((VariableSizeString)obj).Value = reader.ReadString(Encoding.UTF8, stringLength);
+                reader.BaseStream.Position = templatePosition + 0x10;
+                return obj;
+            }
+
+            var type = obj.GetType();
+            var fields = type.GetFields();
+            foreach (var field in fields)
+            {
+                var fieldAddr = reader.BaseStream.Position - templatePosition;
+                var fieldName = field.Name;
+                var fieldType = field.FieldType.Name;
+                switch (fieldType)
+                {
+                    case "String":
+                    case "Byte[]":
+                        int size = 0;
+                        foreach (var attr in field.CustomAttributes)
+                        {
+                            if (attr.AttributeType.Name != "MarshalAsAttribute")
+                                continue;
+                            foreach (var named in attr.NamedArguments)
+                            {
+                                if (named.MemberName != "SizeConst")
+                                    continue;
+                                size = (int)named.TypedValue.Value;
+                            }
+                        }
+
+                        if (fieldType == "String")
+                        {
+                            // reader.Align(0x4, templatePosition);
+                            var str = reader.ReadString(Encoding.UTF8, size, true);
+                            field.SetValue(obj, str);
+                        }
+                        else
+                        {
+                            var str = reader.ReadBytes(size);
+                            field.SetValue(obj, str);
+                        }
+                        break;
+                    case "Single":
+                        reader.Align(4, 0);
+                        field.SetValue(obj, reader.ReadSingle());
+                        break;
+                    case "Boolean":
+                        field.SetValue(obj, reader.ReadByte() != 0);
+                        break;
+                    case "Int16":
+                        reader.Align(2, 0);
+                        field.SetValue(obj, reader.ReadInt16());
+                        break;
+                    case "Int32":
+                        reader.Align(4, 0);
+                        field.SetValue(obj, reader.ReadInt32());
+                        break;
+                    case "Int64":
+                        reader.Align(8, 0);
+                        field.SetValue(obj, reader.ReadInt64());
+                        break;
+                    case "List`1":
+                        reader.Align(8, 0);
+                        if (field.FieldType.IsGenericType && field.FieldType.GetGenericTypeDefinition() == typeof(List<>))
+                        {
+                            Type itemType = field.FieldType.GetGenericArguments()[0]; // use this...
+                            if (itemType == typeof(NMSTemplate))
+                                field.SetValue(obj, DeserializeGenericList(reader, templatePosition));
+                            else
+                            {
+                                // todo: get rid of this nastiness
+                                MethodInfo method = typeof(NMSTemplate).GetMethod("DeserializeList", BindingFlags.Static | BindingFlags.Instance | BindingFlags.Public | BindingFlags.NonPublic)
+                                                             .MakeGenericMethod(new Type[] { itemType });
+                                var list = method.Invoke(null, new object[] { reader, templatePosition });
+                                field.SetValue(obj, list);
+                            }
+                        }
+
+                        break;
+                    case "NMSTemplate":
+                        reader.Align(8, 0);
+                        long offset = reader.BaseStream.Position + reader.ReadInt64();
+                        string name = reader.ReadString(Encoding.ASCII, 0x40, true);
+                        long cached = reader.BaseStream.Position;
+                        reader.BaseStream.Position = offset;
+                        NMSTemplate val = DeserializeBinaryTemplate(reader, name);
+                        if (val != null)
+                            field.SetValue(obj, val);
+                        reader.BaseStream.Position = cached;
+                        break;
+                    default:
+                        if (fieldType == "Colour") // unsure if this is needed?
+                            reader.Align(0x10, 0);
+                        // todo: align for VariableSizeString?
+
+                        var data = DeserializeBinaryTemplate(reader, fieldType);
+                        if (data != null)
+                            field.SetValue(obj, data);
+                        break;
+                }
+            }
+
+            return obj;
+        }
+
+        public static List<NMSTemplate> DeserializeGenericList(BinaryReader reader, long templateStartOffset)
+        {
+            long listPosition = reader.BaseStream.Position;
+            System.Diagnostics.Debug.WriteLine("DeserializeGenericList start 0x" + listPosition.ToString("X"));
+
+            long templateNamesOffset = reader.ReadInt64(); // TODO: USE THIS!
+            int numTemplates = reader.ReadInt32();
+            uint listMagic = reader.ReadUInt32();
+            if (listMagic != 0xAAAAAA01)
+                throw new Exception("Invalid generic list read, magic 0x" + listMagic.ToString("X") + " expected 0xAAAAAA01");
+
+            long listEndPosition = reader.BaseStream.Position;
+
+            reader.BaseStream.Position = listPosition + templateNamesOffset;
+            var list = new List<NMSTemplate>();
+            if (numTemplates > 0)
+            {
+                Dictionary<long, string> templates = new Dictionary<long, string>();
+                for (int i = 0; i < numTemplates; i++)
+                {
+                    long nameOffset = reader.BaseStream.Position;
+                    long templateOffset = reader.ReadInt64();
+                    var name = reader.ReadString(Encoding.UTF8, 0x40, true);
+                    if (templateOffset == 0)
+                        continue; // wtf? seen in METADATA\UI\HUD\WEAPONS\LASER.MBIN @ 0x2A8, numTemplates = 4 but only 1 is set?
+
+                    templates.Add(nameOffset + templateOffset, name);
+                }
+
+                long pos = reader.BaseStream.Position;
+
+                foreach (var templateInfo in templates)
+                {
+                    reader.BaseStream.Position = templateInfo.Key;
+                    var template = DeserializeBinaryTemplate(reader, templateInfo.Value);
+                    if (template == null)
+                        throw new Exception("Failed to deserialize template " + templateInfo.Value + "!");
+
+                    list.Add(template);
+                }
+            }
+
+            reader.BaseStream.Position = listEndPosition;
+            reader.Align(0x8, 0);
+
+            return list;
+        }
+
+        public static List<T> DeserializeList<T>(BinaryReader reader, long templateStartOffset)
+        {
+            long listPosition = reader.BaseStream.Position;
+            System.Diagnostics.Debug.WriteLine("DeserializeList start 0x" + listPosition.ToString("X"));
+
+            long listStartOffset = reader.ReadInt64(); // TODO: USE THIS!
+            int numEntries = reader.ReadInt32();
+            uint listMagic = reader.ReadUInt32();
+            if (listMagic != 0xAAAAAA01)
+                throw new Exception("Invalid list read, magic 0x" + listMagic.ToString("X") + " expected 0xAAAAAA01");
+
+            long listEndPosition = reader.BaseStream.Position;
+
+            reader.BaseStream.Position = listPosition + listStartOffset;
+            var list = new List<T>();
+            for (int i = 0; i < numEntries; i++)
+            {
+                var template = DeserializeBinaryTemplate(reader, typeof(T).Name);
+                if (template == null)
+                    throw new Exception("Failed to deserialize template " + typeof(T).Name + "!");
+
+                list.Add((T)(object)template);
+            }
+
+            reader.BaseStream.Position = listEndPosition;
+            reader.Align(0x8, 0);
+
+            return list;
+        }
+
+        public EXmlData SerializeEXml()
+        {
+            Type type = GetType();
+            EXmlData xmlData = new EXmlData
+            {
+                Template = type.Name
+            };
+
+            foreach (var field in type.GetFields())
+            {
+                if (field.Name.StartsWith("Padding"))
+                    continue;
+                var fieldName = field.Name;
+                var fieldType = field.FieldType.Name;
+
+                switch (fieldType)
+                {
+                    case "String":
+                    case "Single":
+                    case "Boolean":
+                    case "Int16":
+                    case "Int32":
+                    case "Int64":
+                        var value = field.GetValue(this).ToString();
+                        var valuesMethod = type.GetMethod(field.Name + "Values"); // if we have an "xxxValues()" method in the struct, use that to get the value name
+                        if (valuesMethod != null)
+                        {
+                            string[] values = (string[])valuesMethod.Invoke(this, null);
+                            value = values[(int)field.GetValue(this)];
+                        }
+
+                        xmlData.Elements.Add(new EXmlProperty
+                        {
+                            Name = fieldName,
+                            Value = value
+                        });
+                        break;
+
+                    case "Byte[]":
+                        byte[] bytes = (byte[])field.GetValue(this);
+                        string base64Value = bytes == null ? null : Convert.ToBase64String(bytes);
+
+                        xmlData.Elements.Add(new EXmlProperty
+                        {
+                            Name = fieldName,
+                            Value = base64Value
+                        });
+                        break;
+                    case "List`1":
+                        EXmlProperty listProperty = new EXmlProperty
+                        {
+                            Name = fieldName
+                        };
+
+                        IList templates = (IList)field.GetValue(this);
+                        foreach (var template in templates.Cast<NMSTemplate>())
+                        {
+                            listProperty.Elements.Add(template.SerializeEXml());
+                        }
+
+                        xmlData.Elements.Add(listProperty);
+                        break;
+                    case "NMSTemplate":
+                        if (field.GetValue(this) != null)
+                        {
+                            NMSTemplate template = (NMSTemplate)field.GetValue(this);
+
+                            EXmlData templateXmlData = template.SerializeEXml();
+                            templateXmlData.Name = fieldName;
+
+                            xmlData.Elements.Add(templateXmlData);
+                        }
+                        break;
+                    default:
+                        if (field.FieldType.BaseType.Name == "NMSTemplate")
+                        {
+                            NMSTemplate template = (NMSTemplate)field.GetValue(this);
+
+                            EXmlData templateXmlData = template.SerializeEXml();
+                            templateXmlData.Name = fieldName;
+
+                            xmlData.Elements.Add(templateXmlData);
+                        }
+
+                        break;
+                }
+            }
+
+            return xmlData;
+        }
+
+        public static NMSTemplate DeserializeEXml(EXmlData xmlData)
+        {
+            NMSTemplate template = TemplateFromName(xmlData.Template);
+            Type templateType = template.GetType();
+            foreach (var xmlProperty in xmlData.Elements.OfType<EXmlProperty>())
+            {
+                FieldInfo field = templateType.GetField(xmlProperty.Name);
+                Type fieldType = field.FieldType;
+                object fieldValue;
+                switch (fieldType.Name)
+                {
+                    case "String":
+                        fieldValue = xmlProperty.Value;
+                        break;
+                    case "Single":
+                        fieldValue = float.Parse(xmlProperty.Value);
+                        break;
+                    case "Boolean":
+                        fieldValue = bool.Parse(xmlProperty.Value);
+                        break;
+                    case "Int16":
+                        fieldValue = short.Parse(xmlProperty.Value);
+                        break;
+                    case "Int32":
+                        var valuesMethod = templateType.GetMethod(field.Name + "Values");
+                        if (valuesMethod != null)
+                        {
+                            string[] values = (string[])valuesMethod.Invoke(template, null);
+                            fieldValue = Array.FindIndex(values, v => v == xmlProperty.Value);
+                        }
+                        else
+                        {
+                            fieldValue = int.Parse(xmlProperty.Value);
+                        }
+                        break;
+                    case "Int64":
+                        fieldValue = long.Parse(xmlProperty.Value);
+                        break;
+                    case "Byte[]":
+                        fieldValue = xmlProperty.Value == null ? null : Convert.FromBase64String(xmlProperty.Value);
+                        break;
+                    case "List`1":
+                        Type elementType = fieldType.GetGenericArguments()[0];
+                        Type listType = typeof(List<>).MakeGenericType(elementType);
+                        IList list = (IList)Activator.CreateInstance(listType);
+                        foreach (EXmlData innerXmlData in xmlProperty.Elements.OfType<EXmlData>())
+                        {
+                            NMSTemplate element = DeserializeEXml(innerXmlData);
+                            list.Add(element);
+                        }
+
+                        fieldValue = list;
+                        break;
+                    default:
+                        fieldValue = fieldType.IsValueType ? Activator.CreateInstance(fieldType) : null;
+                        break;
+                }
+
+                field.SetValue(template, fieldValue);
+            }
+
+            foreach (EXmlData innerXmlData in xmlData.Elements.OfType<EXmlData>())
+            {
+                FieldInfo field = templateType.GetField(innerXmlData.Name);
+                NMSTemplate innerTemplate = DeserializeEXml(innerXmlData);
+                field.SetValue(template, innerTemplate);
+            }
+
+            return template;
+        }
+    }
+}