--- conflicted
+++ resolved
@@ -54,7 +54,6 @@
     <Compile Include="Models\Structs\GcAlienPuzzleEntry.cs" />
     <Compile Include="Models\Structs\GcAlienPuzzleOption.cs" />
     <Compile Include="Models\Structs\GcAlienPuzzleTable.cs" />
-<<<<<<< HEAD
     <Compile Include="Models\Structs\GcRewardAction.cs" />
     <Compile Include="Models\Structs\GcRewardProductRecipe.cs" />
     <Compile Include="Models\Structs\GcRewardTeachWord.cs" />
@@ -109,11 +108,9 @@
     <Compile Include="Models\Structs\TkProceduralTextureChosenOptionSampler.cs" />
     <Compile Include="Models\Structs\TkProceduralTextureChosenOptionList.cs" />
     <Compile Include="Models\Structs\TkProceduralTextureChosenOption.cs" />
-=======
     <Compile Include="Models\Structs\TkTransformData.cs" />
     <Compile Include="Models\Structs\TkSceneNodeAttributeData.cs" />
     <Compile Include="Models\Structs\TkSceneNodeData.cs" />
->>>>>>> e0cc2fb2
     <Compile Include="Models\Structs\TkTextureResource.cs" />
     <Compile Include="Models\Structs\TkModelResource.cs" />
     <Compile Include="Models\Structs\GcProductCategory.cs" />
@@ -178,7 +175,7 @@
     <None Include="App.config" />
   </ItemGroup>
   <Import Project="$(MSBuildToolsPath)\Microsoft.CSharp.targets" />
-  <!-- To modify your build process, add your task inside one of the targets below and uncomment it. 
+  <!-- To modify your build process, add your task inside one of the targets below and uncomment it.
        Other similar extension points exist, see Microsoft.Common.targets.
   <Target Name="BeforeBuild">
   </Target>
