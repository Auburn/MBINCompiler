--- conflicted
+++ resolved
@@ -66,8 +66,9 @@
     <Compile Include="Models\Structs\GcAtlasGlobals.cs" />
     <Compile Include="Models\Structs\GcAudioPulseDemo.cs" />
     <Compile Include="Models\Structs\GcAudioWwiseEvents.cs" />
-<<<<<<< HEAD
     <Compile Include="Models\Structs\GcBiomeFileList.cs" />
+    <Compile Include="Models\Structs\GcBiomeList.cs" />
+    <Compile Include="Models\Structs\GcBiomeListPerStarType.cs" />
     <Compile Include="Models\Structs\GcBiomeType.cs" />
     <Compile Include="Models\Structs\GcBuildingClassification.cs" />
     <Compile Include="Models\Structs\GcBuildingDensityLevels.cs" />
@@ -79,10 +80,6 @@
     <Compile Include="Models\Structs\GcCreatureSpawnData.cs" />
     <Compile Include="Models\Structs\GcEnvironmentSpawnData.cs" />
     <Compile Include="Models\Structs\GcExternalObjectList.cs" />
-=======
-    <Compile Include="Models\Structs\GcBiomeList.cs" />
-    <Compile Include="Models\Structs\GcBiomeListPerStarType.cs" />
->>>>>>> 43014c02
     <Compile Include="Models\Structs\GcExternalObjectListOptions.cs" />
     <Compile Include="Models\Structs\GcGalaxyStarTypes.cs" />
     <Compile Include="Models\Structs\GcHeavyAirColourData.cs" />
