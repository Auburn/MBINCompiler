﻿<?xml version="1.0" encoding="utf-8"?>
<Project ToolsVersion="14.0" DefaultTargets="Build" xmlns="http://schemas.microsoft.com/developer/msbuild/2003">
  <Import Project="$(MSBuildExtensionsPath)\$(MSBuildToolsVersion)\Microsoft.Common.props" Condition="Exists('$(MSBuildExtensionsPath)\$(MSBuildToolsVersion)\Microsoft.Common.props')" />
  <PropertyGroup>
    <Configuration Condition=" '$(Configuration)' == '' ">Debug</Configuration>
    <Platform Condition=" '$(Platform)' == '' ">AnyCPU</Platform>
    <ProjectGuid>{CE736EF9-7BE9-4FF0-9551-78F0071AA373}</ProjectGuid>
    <OutputType>Exe</OutputType>
    <AppDesignerFolder>Properties</AppDesignerFolder>
    <RootNamespace>MBINCompiler</RootNamespace>
    <AssemblyName>MBINCompiler</AssemblyName>
    <TargetFrameworkVersion>v4.5.2</TargetFrameworkVersion>
    <FileAlignment>512</FileAlignment>
    <AutoGenerateBindingRedirects>true</AutoGenerateBindingRedirects>
  </PropertyGroup>
  <PropertyGroup Condition=" '$(Configuration)|$(Platform)' == 'Debug|AnyCPU' ">
    <PlatformTarget>AnyCPU</PlatformTarget>
    <DebugSymbols>true</DebugSymbols>
    <DebugType>full</DebugType>
    <Optimize>false</Optimize>
    <OutputPath>bin\Debug\</OutputPath>
    <DefineConstants>DEBUG;TRACE</DefineConstants>
    <ErrorReport>prompt</ErrorReport>
    <WarningLevel>4</WarningLevel>
  </PropertyGroup>
  <PropertyGroup Condition=" '$(Configuration)|$(Platform)' == 'Release|AnyCPU' ">
    <PlatformTarget>AnyCPU</PlatformTarget>
    <DebugType>pdbonly</DebugType>
    <Optimize>true</Optimize>
    <OutputPath>bin\Release\</OutputPath>
    <DefineConstants>TRACE</DefineConstants>
    <ErrorReport>prompt</ErrorReport>
    <WarningLevel>4</WarningLevel>
  </PropertyGroup>
  <ItemGroup>
    <Reference Include="System" />
    <Reference Include="System.Core" />
    <Reference Include="System.Xml.Linq" />
    <Reference Include="System.Data.DataSetExtensions" />
    <Reference Include="Microsoft.CSharp" />
    <Reference Include="System.Data" />
    <Reference Include="System.Net.Http" />
    <Reference Include="System.Xml" />
  </ItemGroup>
  <ItemGroup>
    <Compile Include="IO.cs" />
    <Compile Include="MBINFile.cs" />
    <Compile Include="EXmlFile.cs" />
    <Compile Include="Models\EXmlBase.cs" />
    <Compile Include="Models\EXmlData.cs" />
    <Compile Include="Models\EXmlProperty.cs" />
    <Compile Include="Models\MBINHeader.cs" />
    <Compile Include="Models\NMSTemplate.cs" />
    <Compile Include="Models\Structs\Colour.cs" />
    <Compile Include="Models\Structs\GcAlienPuzzleEntry.cs" />
    <Compile Include="Models\Structs\GcAlienPuzzleOption.cs" />
    <Compile Include="Models\Structs\GcAlienPuzzleTable.cs" />
<<<<<<< HEAD
    <Compile Include="Models\Structs\GcRewardAction.cs" />
    <Compile Include="Models\Structs\GcRewardProductRecipe.cs" />
    <Compile Include="Models\Structs\GcRewardTeachWord.cs" />
    <Compile Include="Models\Structs\GcRewardTechRecipe.cs" />
    <Compile Include="Models\Structs\GcRewardDestructEntry.cs" />
    <Compile Include="Models\Structs\GcRewardDestructRarities.cs" />
    <Compile Include="Models\Structs\GcRewardDestructTable_.cs" />
    <Compile Include="Models\Structs\GcRewardDamageTech.cs" />
    <Compile Include="Models\Structs\GcRewardRepairTech.cs" />
    <Compile Include="Models\Structs\GcRewardMultiSpecificProducts.cs" />
    <Compile Include="Models\Structs\GcRewardDamage.cs" />
    <Compile Include="Models\Structs\GcRewardChangeGlobalMission.cs" />
    <Compile Include="Models\Structs\GcRewardProduct.cs" />
    <Compile Include="Models\Structs\GcScanData.cs" />
    <Compile Include="Models\Structs\GcRewardScan.cs" />
    <Compile Include="Models\Structs\GcRewardTimeWarp.cs" />
    <Compile Include="Models\Structs\GcRewardWeapon.cs" />
    <Compile Include="Models\Structs\GcRewardHazard.cs" />
    <Compile Include="Models\Structs\GcRewardHealth.cs" />
    <Compile Include="Models\Structs\GcRewardEnergy.cs" />
    <Compile Include="Models\Structs\GcRewardMoney.cs" />
    <Compile Include="Models\Structs\GcRewardShield.cs" />
    <Compile Include="Models\Structs\GcRewardShowBlackHoles.cs" />
    <Compile Include="Models\Structs\GcScanType.cs" />
    <Compile Include="Models\Structs\GcGlobalMission.cs" />
    <Compile Include="Models\Structs\GcProductTypes.cs" />
    <Compile Include="Models\Structs\GcTechnologyCategory.cs" />
    <Compile Include="Models\Structs\GcSignalScanType.cs" />
    <Compile Include="Models\Structs\GcResourceElement.cs" />
    <Compile Include="Models\Structs\GcExactResource.cs" />
    <Compile Include="Models\Structs\GcInventoryIndex.cs" />
    <Compile Include="Models\Structs\GcInventoryElement.cs" />
    <Compile Include="Models\Structs\GcRewardSignalScan.cs" />
    <Compile Include="Models\Structs\GcRewardSpecificProductRecipe.cs" />
    <Compile Include="Models\Structs\GcSeed.cs" />
    <Compile Include="Models\Structs\GcInventoryLayout.cs" />
    <Compile Include="Models\Structs\GcInventoryContainer.cs" />
    <Compile Include="Models\Structs\GcRewardSpecificShip.cs" />
    <Compile Include="Models\Structs\GcRewardSpecificTech.cs" />
    <Compile Include="Models\Structs\GcRewardSpecificWeapon.cs" />
    <Compile Include="Models\Structs\GcRewardStanding.cs" />
    <Compile Include="Models\Structs\GcRewradSubstance.cs" />
    <Compile Include="Models\Structs\GcRewardSpecificProduct.cs" />
    <Compile Include="Models\Structs\GcRewardSpecificTechFromList.cs" />
    <Compile Include="Models\Structs\GcRewardTableChoice.cs" />
    <Compile Include="Models\Structs\GcGenericRewardTableEntry.cs" />
    <Compile Include="Models\Structs\GcRewardTableItem.cs" />
    <Compile Include="Models\Structs\GcRewardTableItemList.cs" />
    <Compile Include="Models\Structs\GcRewardTableCategory.cs" />
    <Compile Include="Models\Structs\GcRewardTableEntry.cs" />
    <Compile Include="Models\Structs\GcRewardTable.cs" />
    <Compile Include="Models\Structs\TkProceduralTextureChosenOptionSampler.cs" />
    <Compile Include="Models\Structs\TkProceduralTextureChosenOptionList.cs" />
    <Compile Include="Models\Structs\TkProceduralTextureChosenOption.cs" />
=======
    <Compile Include="Models\Structs\GcNGuiElementData.cs" />
    <Compile Include="Models\Structs\GcNGuiGraphicData.cs" />
    <Compile Include="Models\Structs\GcNGuiLayerData.cs" />
    <Compile Include="Models\Structs\GcNGuiLayoutData.cs" />
    <Compile Include="Models\Structs\GcNGuiSpacingData.cs" />
    <Compile Include="Models\Structs\GcNGuiTextData.cs" />
    <Compile Include="Models\Structs\GcTechnologyCategory.cs" />
    <Compile Include="Models\Structs\GcTechnologyRarity.cs" />
    <Compile Include="Models\Structs\TkCurveType.cs" />
    <Compile Include="Models\Structs\TkNGuiAlignment.cs" />
    <Compile Include="Models\Structs\TkNGuiGraphicStyle.cs" />
    <Compile Include="Models\Structs\TkNGuiGraphicStyleData.cs" />
    <Compile Include="Models\Structs\TkNGuiTextStyle.cs" />
    <Compile Include="Models\Structs\TkNGuiTextStyleData.cs" />
>>>>>>> 54d76b12
    <Compile Include="Models\Structs\TkTransformData.cs" />
    <Compile Include="Models\Structs\TkSceneNodeAttributeData.cs" />
    <Compile Include="Models\Structs\TkSceneNodeData.cs" />
    <Compile Include="Models\Structs\TkTextureResource.cs" />
    <Compile Include="Models\Structs\TkModelResource.cs" />
    <Compile Include="Models\Structs\GcProductCategory.cs" />
    <Compile Include="Models\Structs\GcRarity.cs" />
    <Compile Include="Models\Structs\GcLegality.cs" />
    <Compile Include="Models\Structs\GcRealitySubstanceCategory.cs" />
    <Compile Include="Models\Structs\GcAlienRace.cs" />
    <Compile Include="Models\Structs\GcAlienSpeechEntry.cs" />
    <Compile Include="Models\Structs\GcAlienSpeechTable.cs" />
    <Compile Include="Models\Structs\GcColourModifier.cs" />
    <Compile Include="Models\Structs\GcCreatureRoleDescription.cs" />
    <Compile Include="Models\Structs\GcCreatureRoleDescriptionTable.cs" />
    <Compile Include="Models\Structs\GcCreatureRoles.cs" />
    <Compile Include="Models\Structs\GcCreatureStupidName.cs" />
    <Compile Include="Models\Structs\GcCreatureStupidNameTable.cs" />
    <Compile Include="Models\Structs\GcCreatureTypes.cs" />
    <Compile Include="Models\Structs\GcDebugOptions.cs" />
    <Compile Include="Models\Structs\GcEntitlementRewardData.cs" />
    <Compile Include="Models\Structs\GcEntitlementRewardsTable.cs" />
    <Compile Include="Models\Structs\GcFogProperties.cs" />
    <Compile Include="Models\Structs\GcHazardValues.cs" />
    <Compile Include="Models\Structs\GcHeavyAirSetting.cs" />
    <Compile Include="Models\Structs\GcHeavyAirSettingValues.cs" />
    <Compile Include="Models\Structs\GcHUDComponent.cs" />
    <Compile Include="Models\Structs\GcHUDImageData.cs" />
    <Compile Include="Models\Structs\GcHUDLayerData.cs" />
    <Compile Include="Models\Structs\GcHUDTextData.cs" />
    <Compile Include="Models\Structs\GcInteractionType.cs" />
    <Compile Include="Models\Structs\GcInventoryType.cs" />
    <Compile Include="Models\Structs\GcItemPriceModifiers.cs" />
    <Compile Include="Models\Structs\GcPlanetData_UNFINISHED.cs" />
    <Compile Include="Models\Structs\GcPlanetWeatherColourData.cs" />
    <Compile Include="Models\Structs\GcProductData.cs" />
    <Compile Include="Models\Structs\GcProductTable.cs" />
    <Compile Include="Models\Structs\GcSceneSettings.cs" />
    <Compile Include="Models\Structs\GcStatsBonus.cs" />
    <Compile Include="Models\Structs\GcStatsTypes.cs" />
    <Compile Include="Models\Structs\GcTechnology.cs" />
    <Compile Include="Models\Structs\GcTechnologyRequirement.cs" />
    <Compile Include="Models\Structs\GcTechnologyTable.cs" />
    <Compile Include="Models\Structs\GcTerrainTileType.cs" />
    <Compile Include="Models\Structs\GcTextPreset.cs" />
    <Compile Include="Models\Structs\GcTextPresetTable.cs" />
    <Compile Include="Models\Structs\GcWeatherColourModifiers.cs" />
    <Compile Include="Models\Structs\GcWeatherColourSettingList.cs" />
    <Compile Include="Models\Structs\GcWeatherProperties.cs" />
    <Compile Include="Models\Structs\MBINCompilerTestTemplate.cs" />
    <Compile Include="Models\Structs\NMSString0x10.cs" />
    <Compile Include="Models\Structs\NMSString0x80.cs" />
    <Compile Include="Models\Structs\TkLocalisationEntry.cs" />
    <Compile Include="Models\Structs\TkLocalisationTable.cs" />
    <Compile Include="Models\Structs\TkPaletteTexture.cs" />
    <Compile Include="Models\Structs\TkProceduralTexture.cs" />
    <Compile Include="Models\Structs\TkProceduralTextureLayer.cs" />
    <Compile Include="Models\Structs\TkProceduralTextureList.cs" />
    <Compile Include="Models\Structs\VariableSizeString.cs" />
    <Compile Include="Models\Structs\Vector2f.cs" />
    <Compile Include="Program.cs" />
    <Compile Include="Properties\AssemblyInfo.cs" />
    <Compile Include="Shared.cs" />
  </ItemGroup>
  <ItemGroup>
    <None Include="App.config" />
  </ItemGroup>
  <Import Project="$(MSBuildToolsPath)\Microsoft.CSharp.targets" />
  <!-- To modify your build process, add your task inside one of the targets below and uncomment it.
       Other similar extension points exist, see Microsoft.Common.targets.
  <Target Name="BeforeBuild">
  </Target>
  <Target Name="AfterBuild">
  </Target>
  -->
</Project><|MERGE_RESOLUTION|>--- conflicted
+++ resolved
@@ -55,7 +55,6 @@
     <Compile Include="Models\Structs\GcAlienPuzzleEntry.cs" />
     <Compile Include="Models\Structs\GcAlienPuzzleOption.cs" />
     <Compile Include="Models\Structs\GcAlienPuzzleTable.cs" />
-<<<<<<< HEAD
     <Compile Include="Models\Structs\GcRewardAction.cs" />
     <Compile Include="Models\Structs\GcRewardProductRecipe.cs" />
     <Compile Include="Models\Structs\GcRewardTeachWord.cs" />
@@ -110,14 +109,12 @@
     <Compile Include="Models\Structs\TkProceduralTextureChosenOptionSampler.cs" />
     <Compile Include="Models\Structs\TkProceduralTextureChosenOptionList.cs" />
     <Compile Include="Models\Structs\TkProceduralTextureChosenOption.cs" />
-=======
     <Compile Include="Models\Structs\GcNGuiElementData.cs" />
     <Compile Include="Models\Structs\GcNGuiGraphicData.cs" />
     <Compile Include="Models\Structs\GcNGuiLayerData.cs" />
     <Compile Include="Models\Structs\GcNGuiLayoutData.cs" />
     <Compile Include="Models\Structs\GcNGuiSpacingData.cs" />
     <Compile Include="Models\Structs\GcNGuiTextData.cs" />
-    <Compile Include="Models\Structs\GcTechnologyCategory.cs" />
     <Compile Include="Models\Structs\GcTechnologyRarity.cs" />
     <Compile Include="Models\Structs\TkCurveType.cs" />
     <Compile Include="Models\Structs\TkNGuiAlignment.cs" />
@@ -125,7 +122,6 @@
     <Compile Include="Models\Structs\TkNGuiGraphicStyleData.cs" />
     <Compile Include="Models\Structs\TkNGuiTextStyle.cs" />
     <Compile Include="Models\Structs\TkNGuiTextStyleData.cs" />
->>>>>>> 54d76b12
     <Compile Include="Models\Structs\TkTransformData.cs" />
     <Compile Include="Models\Structs\TkSceneNodeAttributeData.cs" />
     <Compile Include="Models\Structs\TkSceneNodeData.cs" />
